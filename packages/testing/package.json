--- conflicted
+++ resolved
@@ -1,10 +1,6 @@
 {
   "name": "@colyseus/testing",
-<<<<<<< HEAD
   "version": "0.16.0-preview.5",
-=======
-  "version": "0.15.4",
->>>>>>> 1a7da98c
   "description": "Testing tools for Colyseus",
   "input": "./src/index.ts",
   "main": "./build/index.js",
@@ -36,27 +32,18 @@
     "node": ">= 18.x"
   },
   "dependencies": {
-<<<<<<< HEAD
-    "@colyseus/tools": "workspace:^",
-    "@colyseus/core": "workspace:^",
-    "colyseus.js": "^0.16.0-preview.0",
-    "httpie": "^2.0.0-next.13"
-  },
-  "devDependencies": {
-    "@colyseus/ws-transport": "workspace:^"
-=======
-    "colyseus.js": "^0.15.18",
     "httpie": "^2.0.0-next.13"
   },
   "devDependencies": {
     "@colyseus/core": "workspace:^",
     "@colyseus/tools": "workspace:^",
-    "@colyseus/ws-transport": "workspace:^"
+    "@colyseus/ws-transport": "workspace:^",
+    "colyseus.js": "^0.16.0-preview.0"
   },
   "peerDependencies": {
-    "@colyseus/tools": "0.15.x",
-    "@colyseus/core": "0.15.x"
->>>>>>> 1a7da98c
+    "@colyseus/tools": "0.16.x",
+    "@colyseus/core": "0.16.x",
+    "colyseus.js": "^0.16.x"
   },
   "publishConfig": {
     "access": "public"
