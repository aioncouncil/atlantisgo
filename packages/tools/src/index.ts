--- conflicted
+++ resolved
@@ -1,20 +1,11 @@
-<<<<<<< HEAD
 import './loadenv.js';
 import os from 'os';
+import fs from "fs";
+import net from "net";
 import http from 'http';
 import cors from 'cors';
 import express from 'express';
 import osUtils from 'node-os-utils';
-=======
-import "./loadenv";
-import os from "os";
-import fs from "fs";
-import net from "net";
-import http from "http";
-import cors from "cors";
-import express from "express";
-import osUtils from "node-os-utils";
->>>>>>> 1a7da98c
 import { logger, Server, ServerOptions, Transport, matchMaker } from '@colyseus/core';
 import { WebSocketTransport } from '@colyseus/ws-transport';
 
@@ -79,36 +70,8 @@
     const processNumber = Number(process.env.NODE_APP_INSTANCE || "0");
     port += processNumber;
 
-<<<<<<< HEAD
     let gameServer: Server;
     let displayLogs = true;
-=======
-    let portOrSocket: any = port;
-
-    // automatically configure for production under Colyseus Cloud
-    if (process.env.COLYSEUS_CLOUD !== undefined) {
-        portOrSocket = `/run/colyseus/${port}.sock`;
-
-        // check if .sock file is active
-        // (fixes "ADDRINUSE" issue when restarting the server)
-        await checkInactiveSocketFile(portOrSocket);
-
-        // special configuration is required when using multiple processes
-        const useRedisConfig = (os.cpus().length > 1) || (process.env.REDIS_URI !== undefined);
-
-        if (!serverOptions.driver && useRedisConfig) {
-            let RedisDriver: any = undefined;
-            try {
-                RedisDriver = require('@colyseus/redis-driver').RedisDriver;
-                serverOptions.driver = new RedisDriver(process.env.REDIS_URI);
-            } catch (e) {
-                logger.warn("");
-                logger.warn("❌ could not initialize RedisDriver.");
-                logger.warn("👉 npm install --save @colyseus/redis-driver");
-                logger.warn("");
-            }
-        }
->>>>>>> 1a7da98c
 
     if (options instanceof Server) {
         gameServer = options;
@@ -122,29 +85,20 @@
         await options.beforeListen?.();
     }
 
-<<<<<<< HEAD
     if (process.env.COLYSEUS_CLOUD !== undefined) {
         // listening on socket
-        // @ts-ignore
-        await gameServer.listen(`/run/colyseus/${port}.sock`);
+        const socketPath: any = `/run/colyseus/${port}.sock`;
+
+        // check if .sock file is active
+        // (fixes "ADDRINUSE" issue when restarting the server)
+        await checkInactiveSocketFile(socketPath);
+
+        await gameServer.listen(socketPath);
 
     } else {
         // listening on port
         await gameServer.listen(port);
     }
-=======
-    const transport = await getTransport(options);
-    const gameServer = new Server({
-        ...serverOptions,
-        transport,
-    });
-    await options.initializeGameServer?.(gameServer);
-    await matchMaker.onReady;
-    await options.beforeListen?.();
-
-    // listening on port or socket
-    await gameServer.listen(portOrSocket);
->>>>>>> 1a7da98c
 
     // notify process manager (production)
     if (typeof(process.send) === "function") {
@@ -164,6 +118,7 @@
 
   // automatically configure for production under Colyseus Cloud
   if (process.env.COLYSEUS_CLOUD !== undefined) {
+
     // special configuration is required when using multiple processes
     const useRedisConfig = (os.cpus().length > 1) || (process.env.REDIS_URI !== undefined);
 
