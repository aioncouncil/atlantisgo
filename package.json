--- conflicted
+++ resolved
@@ -1,10 +1,6 @@
 {
   "name": "colyseus",
-<<<<<<< HEAD
-  "version": "0.12.0",
-=======
-  "version": "0.11.26",
->>>>>>> cfeb5319
+  "version": "0.12.0-alpha.2",
   "description": "Multiplayer Game Server for Node.js.",
   "main": "./lib/index.js",
   "typings": "./lib/index.d.ts",
